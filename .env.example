--- conflicted
+++ resolved
@@ -657,16 +657,14 @@
 # Quai Network Ecosystem
 QUAI_PRIVATE_KEY=
 QUAI_RPC_URL=https://rpc.quai.network
-<<<<<<< HEAD
+
 # Chainbase
 CHAINBASE_API_KEY=demo # demo is a free tier key
-=======
 
 # 0x
 ZERO_EX_API_KEY=
 ALCHEMY_HTTP_TRANSPORT_URL=
 
->>>>>>> d51ab664
 # Instagram Configuration
 INSTAGRAM_DRY_RUN=false
 INSTAGRAM_USERNAME=               # Account username
