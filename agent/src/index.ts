import { PGLiteDatabaseAdapter } from "@elizaos/adapter-pglite";
import { PostgresDatabaseAdapter } from "@elizaos/adapter-postgres";
import { RedisClient } from "@elizaos/adapter-redis";
import { SqliteDatabaseAdapter } from "@elizaos/adapter-sqlite";
import { SupabaseDatabaseAdapter } from "@elizaos/adapter-supabase";
import { AutoClientInterface } from "@elizaos/client-auto";
import { DiscordClientInterface } from "@elizaos/client-discord";
import { InstagramClientInterface } from "@elizaos/client-instagram";
import { LensAgentClient } from "@elizaos/client-lens";
import { SlackClientInterface } from "@elizaos/client-slack";
import { TelegramClientInterface } from "@elizaos/client-telegram";
import { TwitterClientInterface } from "@elizaos/client-twitter";
import { FarcasterClientInterface } from "@elizaos/client-farcaster";
import { DirectClient } from "@elizaos/client-direct";
import { agentKitPlugin } from "@elizaos/plugin-agentkit";
// import { ReclaimAdapter } from "@elizaos/plugin-reclaim";
import { PrimusAdapter } from "@elizaos/plugin-primus";
import { lightningPlugin } from "@elizaos/plugin-lightning";
import { elizaCodeinPlugin, onchainJson } from "@elizaos/plugin-iq6900";
import { holdstationPlugin } from "@elizaos/plugin-holdstation";

import {
    AgentRuntime,
    CacheManager,
    CacheStore,
    type Character,
    type Client,
    Clients,
    DbCacheAdapter,
    defaultCharacter,
    elizaLogger,
    FsCacheAdapter,
    type IAgentRuntime,
    type ICacheManager,
    type IDatabaseAdapter,
    type IDatabaseCacheAdapter,
    ModelProviderName,
    parseBooleanFromText,
    settings,
    stringToUuid,
    validateCharacterConfig,
} from "@elizaos/core";
import { zgPlugin } from "@elizaos/plugin-0g";

import { bootstrapPlugin } from "@elizaos/plugin-bootstrap";
import { normalizeCharacter } from "@elizaos/plugin-di";
import createGoatPlugin from "@elizaos/plugin-goat";
// import { intifacePlugin } from "@elizaos/plugin-intiface";
import { ThreeDGenerationPlugin } from "@elizaos/plugin-3d-generation";
import { abstractPlugin } from "@elizaos/plugin-abstract";
import { akashPlugin } from "@elizaos/plugin-akash";
import { alloraPlugin } from "@elizaos/plugin-allora";
import { aptosPlugin } from "@elizaos/plugin-aptos";
import { artheraPlugin } from "@elizaos/plugin-arthera";
import { autonomePlugin } from "@elizaos/plugin-autonome";
import { availPlugin } from "@elizaos/plugin-avail";
import { avalanchePlugin } from "@elizaos/plugin-avalanche";
import { b2Plugin } from "@elizaos/plugin-b2";
import { binancePlugin } from "@elizaos/plugin-binance";
import { birdeyePlugin } from "@elizaos/plugin-birdeye";
import {
    advancedTradePlugin,
    coinbaseCommercePlugin,
    coinbaseMassPaymentsPlugin,
    tokenContractPlugin,
    tradePlugin,
    webhookPlugin,
} from "@elizaos/plugin-coinbase";
import { coingeckoPlugin } from "@elizaos/plugin-coingecko";
import { coinmarketcapPlugin } from "@elizaos/plugin-coinmarketcap";
import { confluxPlugin } from "@elizaos/plugin-conflux";
import { createCosmosPlugin } from "@elizaos/plugin-cosmos";
import { cronosZkEVMPlugin } from "@elizaos/plugin-cronoszkevm";
import { evmPlugin } from "@elizaos/plugin-evm";
import { flowPlugin } from "@elizaos/plugin-flow";
import { fuelPlugin } from "@elizaos/plugin-fuel";
import { genLayerPlugin } from "@elizaos/plugin-genlayer";
import { gitcoinPassportPlugin } from "@elizaos/plugin-gitcoin-passport";
import { initiaPlugin } from "@elizaos/plugin-initia";
import { imageGenerationPlugin } from "@elizaos/plugin-image-generation";
import { lensPlugin } from "@elizaos/plugin-lensNetwork";
import { multiversxPlugin } from "@elizaos/plugin-multiversx";
import { nearPlugin } from "@elizaos/plugin-near";
import createNFTCollectionsPlugin from "@elizaos/plugin-nft-collections";
import { nftGenerationPlugin } from "@elizaos/plugin-nft-generation";
import { createNodePlugin } from "@elizaos/plugin-node";
import { obsidianPlugin } from "@elizaos/plugin-obsidian";
import { OpacityAdapter } from "@elizaos/plugin-opacity";
import { openWeatherPlugin } from "@elizaos/plugin-open-weather";
import { quaiPlugin } from "@elizaos/plugin-quai";
import { sgxPlugin } from "@elizaos/plugin-sgx";
import { solanaPlugin } from "@elizaos/plugin-solana";
import { solanaAgentkitPlugin } from "@elizaos/plugin-solana-agent-kit";
import { squidRouterPlugin } from "@elizaos/plugin-squid-router";
import { stargazePlugin } from "@elizaos/plugin-stargaze";
import { storyPlugin } from "@elizaos/plugin-story";
import { suiPlugin } from "@elizaos/plugin-sui";
import { TEEMode, teePlugin } from "@elizaos/plugin-tee";
import { teeLogPlugin } from "@elizaos/plugin-tee-log";
import { teeMarlinPlugin } from "@elizaos/plugin-tee-marlin";
import { verifiableLogPlugin } from "@elizaos/plugin-tee-verifiable-log";
import { tonPlugin } from "@elizaos/plugin-ton";
import { webSearchPlugin } from "@elizaos/plugin-web-search";
import { injectivePlugin } from "@elizaos/plugin-injective";
import { giphyPlugin } from "@elizaos/plugin-giphy";
import { letzAIPlugin } from "@elizaos/plugin-letzai";
import { thirdwebPlugin } from "@elizaos/plugin-thirdweb";
import { hyperliquidPlugin } from "@elizaos/plugin-hyperliquid";
import { echoChambersPlugin } from "@elizaos/plugin-echochambers";
import { dexScreenerPlugin } from "@elizaos/plugin-dexscreener";
import { pythDataPlugin } from "@elizaos/plugin-pyth-data";

import { openaiPlugin } from '@elizaos/plugin-openai';
import nitroPlugin from "@elizaos/plugin-router-nitro";
import { devinPlugin } from '@elizaos/plugin-devin';


import { zksyncEraPlugin } from "@elizaos/plugin-zksync-era";
<<<<<<< HEAD
import { chainbasePlugin } from "@elizaos/plugin-chainbase";
=======

import { nvidiaNimPlugin } from "@elizaos/plugin-nvidia-nim";

import { zxPlugin } from "@elizaos/plugin-0x";
>>>>>>> d51ab664
import Database from "better-sqlite3";
import fs from "fs";
import net from "net";
import path from "path";
import { fileURLToPath } from "url";
import yargs from "yargs";

const __filename = fileURLToPath(import.meta.url); // get the resolved path to the file
const __dirname = path.dirname(__filename); // get the name of the directory

export const wait = (minTime = 1000, maxTime = 3000) => {
    const waitTime =
        Math.floor(Math.random() * (maxTime - minTime + 1)) + minTime;
    return new Promise((resolve) => setTimeout(resolve, waitTime));
};

const logFetch = async (url: string, options: any) => {
    elizaLogger.debug(`Fetching ${url}`);
    // Disabled to avoid disclosure of sensitive information such as API keys
    // elizaLogger.debug(JSON.stringify(options, null, 2));
    return fetch(url, options);
};

export function parseArguments(): {
    character?: string;
    characters?: string;
} {
    try {
        return yargs(process.argv.slice(3))
            .option("character", {
                type: "string",
                description: "Path to the character JSON file",
            })
            .option("characters", {
                type: "string",
                description:
                    "Comma separated list of paths to character JSON files",
            })
            .parseSync();
    } catch (error) {
        elizaLogger.error("Error parsing arguments:", error);
        return {};
    }
}

function tryLoadFile(filePath: string): string | null {
    try {
        return fs.readFileSync(filePath, "utf8");
    } catch (e) {
        return null;
    }
}
function mergeCharacters(base: Character, child: Character): Character {
    const mergeObjects = (baseObj: any, childObj: any) => {
        const result: any = {};
        const keys = new Set([
            ...Object.keys(baseObj || {}),
            ...Object.keys(childObj || {}),
        ]);
        keys.forEach((key) => {
            if (
                typeof baseObj[key] === "object" &&
                typeof childObj[key] === "object" &&
                !Array.isArray(baseObj[key]) &&
                !Array.isArray(childObj[key])
            ) {
                result[key] = mergeObjects(baseObj[key], childObj[key]);
            } else if (
                Array.isArray(baseObj[key]) ||
                Array.isArray(childObj[key])
            ) {
                result[key] = [
                    ...(baseObj[key] || []),
                    ...(childObj[key] || []),
                ];
            } else {
                result[key] =
                    childObj[key] !== undefined ? childObj[key] : baseObj[key];
            }
        });
        return result;
    };
    return mergeObjects(base, child);
}
function isAllStrings(arr: unknown[]): boolean {
    return Array.isArray(arr) && arr.every((item) => typeof item === "string");
}
export async function loadCharacterFromOnchain(): Promise<Character[]> {
    const jsonText = onchainJson;

    console.log("JSON:", jsonText);
    if (!jsonText) return [];
    const loadedCharacters = [];
    try {
        const character = JSON.parse(jsonText);
        validateCharacterConfig(character);

        // .id isn't really valid
        const characterId = character.id || character.name;
        const characterPrefix = `CHARACTER.${characterId
            .toUpperCase()
            .replace(/ /g, "_")}.`;

        const characterSettings = Object.entries(process.env)
            .filter(([key]) => key.startsWith(characterPrefix))
            .reduce((settings, [key, value]) => {
                const settingKey = key.slice(characterPrefix.length);
                settings[settingKey] = value;
                return settings;
            }, {});

        if (Object.keys(characterSettings).length > 0) {
            character.settings = character.settings || {};
            character.settings.secrets = {
                ...characterSettings,
                ...character.settings.secrets,
            };
        }

        // Handle plugins
        if (isAllStrings(character.plugins)) {
            elizaLogger.info("Plugins are: ", character.plugins);
            const importedPlugins = await Promise.all(
                character.plugins.map(async (plugin) => {
                    const importedPlugin = await import(plugin);
                    return importedPlugin.default;
                })
            );
            character.plugins = importedPlugins;
        }

        loadedCharacters.push(character);
        elizaLogger.info(
            `Successfully loaded character from: ${process.env.IQ_WALLET_ADDRESS}`
        );
        return loadedCharacters;
    } catch (e) {
        elizaLogger.error(
            `Error parsing character from ${process.env.IQ_WALLET_ADDRESS}: ${e}`
        );
        process.exit(1);
    }
}

async function loadCharactersFromUrl(url: string): Promise<Character[]> {
    try {
        const response = await fetch(url);
        const responseJson = await response.json();

        let characters: Character[] = [];
        if (Array.isArray(responseJson)) {
            characters = await Promise.all(
                responseJson.map((character) => jsonToCharacter(url, character))
            );
        } else {
            const character = await jsonToCharacter(url, responseJson);
            characters.push(character);
        }
        return characters;
    } catch (e) {
        elizaLogger.error(`Error loading character(s) from ${url}: ${e}`);
        process.exit(1);
    }
}

async function jsonToCharacter(
    filePath: string,
    character: any
): Promise<Character> {
    validateCharacterConfig(character);

    // .id isn't really valid
    const characterId = character.id || character.name;
    const characterPrefix = `CHARACTER.${characterId
        .toUpperCase()
        .replace(/ /g, "_")}.`;
    const characterSettings = Object.entries(process.env)
        .filter(([key]) => key.startsWith(characterPrefix))
        .reduce((settings, [key, value]) => {
            const settingKey = key.slice(characterPrefix.length);
            return { ...settings, [settingKey]: value };
        }, {});
    if (Object.keys(characterSettings).length > 0) {
        character.settings = character.settings || {};
        character.settings.secrets = {
            ...characterSettings,
            ...character.settings.secrets,
        };
    }
    // Handle plugins
    character.plugins = await handlePluginImporting(character.plugins);
    if (character.extends) {
        elizaLogger.info(
            `Merging  ${character.name} character with parent characters`
        );
        for (const extendPath of character.extends) {
            const baseCharacter = await loadCharacter(
                path.resolve(path.dirname(filePath), extendPath)
            );
            character = mergeCharacters(baseCharacter, character);
            elizaLogger.info(
                `Merged ${character.name} with ${baseCharacter.name}`
            );
        }
    }
    return character;
}

async function loadCharacter(filePath: string): Promise<Character> {
    const content = tryLoadFile(filePath);
    if (!content) {
        throw new Error(`Character file not found: ${filePath}`);
    }
    const character = JSON.parse(content);
    return jsonToCharacter(filePath, character);
}

async function loadCharacterTryPath(characterPath: string): Promise<Character> {
    let content: string | null = null;
    let resolvedPath = "";

    // Try different path resolutions in order
    const pathsToTry = [
        characterPath, // exact path as specified
        path.resolve(process.cwd(), characterPath), // relative to cwd
        path.resolve(process.cwd(), "agent", characterPath), // Add this
        path.resolve(__dirname, characterPath), // relative to current script
        path.resolve(__dirname, "characters", path.basename(characterPath)), // relative to agent/characters
        path.resolve(__dirname, "../characters", path.basename(characterPath)), // relative to characters dir from agent
        path.resolve(
            __dirname,
            "../../characters",
            path.basename(characterPath)
        ), // relative to project root characters dir
    ];

    elizaLogger.info(
        "Trying paths:",
        pathsToTry.map((p) => ({
            path: p,
            exists: fs.existsSync(p),
        }))
    );

    for (const tryPath of pathsToTry) {
        content = tryLoadFile(tryPath);
        if (content !== null) {
            resolvedPath = tryPath;
            break;
        }
    }

    if (content === null) {
        elizaLogger.error(
            `Error loading character from ${characterPath}: File not found in any of the expected locations`
        );
        elizaLogger.error("Tried the following paths:");
        pathsToTry.forEach((p) => elizaLogger.error(` - ${p}`));
        throw new Error(
            `Error loading character from ${characterPath}: File not found in any of the expected locations`
        );
    }
    try {
        const character: Character = await loadCharacter(resolvedPath);
        elizaLogger.info(`Successfully loaded character from: ${resolvedPath}`);
        return character;
    } catch (e) {
        elizaLogger.error(`Error parsing character from ${resolvedPath}: ${e}`);
        throw new Error(`Error parsing character from ${resolvedPath}: ${e}`);
    }
}

function commaSeparatedStringToArray(commaSeparated: string): string[] {
    return commaSeparated?.split(",").map((value) => value.trim());
}

async function readCharactersFromStorage(characterPaths: string[]): Promise<string[]> {
    try {
        const uploadDir = path.join(process.cwd(), "data", "characters");
        await fs.promises.mkdir(uploadDir, { recursive: true });
        const fileNames = await fs.promises.readdir(uploadDir);
        fileNames.forEach(fileName => {
            characterPaths.push(path.join(uploadDir, fileName));
        });
    } catch (err) {
        elizaLogger.error(`Error reading directory: ${err.message}`);
    }

    return characterPaths;
};

export async function loadCharacters(
    charactersArg: string
): Promise<Character[]> {

    let characterPaths = commaSeparatedStringToArray(charactersArg);

    if(process.env.USE_CHARACTER_STORAGE === "true") {
        characterPaths = await readCharactersFromStorage(characterPaths);
    }

    const loadedCharacters: Character[] = [];

    if (characterPaths?.length > 0) {
        for (const characterPath of characterPaths) {
            try {
                const character: Character = await loadCharacterTryPath(
                    characterPath
                );
                loadedCharacters.push(character);
            } catch (e) {
                process.exit(1);
            }
        }
    }

    if (hasValidRemoteUrls()) {
        elizaLogger.info("Loading characters from remote URLs");
        const characterUrls = commaSeparatedStringToArray(
            process.env.REMOTE_CHARACTER_URLS
        );
        for (const characterUrl of characterUrls) {
            const characters = await loadCharactersFromUrl(characterUrl);
            loadedCharacters.push(...characters);
        }
    }

    if (loadedCharacters.length === 0) {
        elizaLogger.info("No characters found, using default character");
        loadedCharacters.push(defaultCharacter);
    }

    return loadedCharacters;
}

async function handlePluginImporting(plugins: string[]) {
    if (plugins.length > 0) {
        elizaLogger.info("Plugins are: ", plugins);
        const importedPlugins = await Promise.all(
            plugins.map(async (plugin) => {
                try {
                    const importedPlugin = await import(plugin);
                    const functionName =
                        plugin
                            .replace("@elizaos/plugin-", "")
                            .replace(/-./g, (x) => x[1].toUpperCase()) +
                        "Plugin"; // Assumes plugin function is camelCased with Plugin suffix
                    return (
                        importedPlugin.default || importedPlugin[functionName]
                    );
                } catch (importError) {
                    elizaLogger.error(
                        `Failed to import plugin: ${plugin}`,
                        importError
                    );
                    return []; // Return null for failed imports
                }
            })
        );
        return importedPlugins;
    } else {
        return [];
    }
}

export function getTokenForProvider(
    provider: ModelProviderName,
    character: Character
): string | undefined {
    switch (provider) {
        // no key needed for llama_local or gaianet
        case ModelProviderName.LLAMALOCAL:
            return "";
        case ModelProviderName.OLLAMA:
            return "";
        case ModelProviderName.GAIANET:
            return "";
        case ModelProviderName.OPENAI:
            return (
                character.settings?.secrets?.OPENAI_API_KEY ||
                settings.OPENAI_API_KEY
            );
        case ModelProviderName.ETERNALAI:
            return (
                character.settings?.secrets?.ETERNALAI_API_KEY ||
                settings.ETERNALAI_API_KEY
            );
        case ModelProviderName.NINETEEN_AI:
            return (
                character.settings?.secrets?.NINETEEN_AI_API_KEY ||
                settings.NINETEEN_AI_API_KEY
            );
        case ModelProviderName.LLAMACLOUD:
        case ModelProviderName.TOGETHER:
            return (
                character.settings?.secrets?.LLAMACLOUD_API_KEY ||
                settings.LLAMACLOUD_API_KEY ||
                character.settings?.secrets?.TOGETHER_API_KEY ||
                settings.TOGETHER_API_KEY ||
                character.settings?.secrets?.OPENAI_API_KEY ||
                settings.OPENAI_API_KEY
            );
        case ModelProviderName.CLAUDE_VERTEX:
        case ModelProviderName.ANTHROPIC:
            return (
                character.settings?.secrets?.ANTHROPIC_API_KEY ||
                character.settings?.secrets?.CLAUDE_API_KEY ||
                settings.ANTHROPIC_API_KEY ||
                settings.CLAUDE_API_KEY
            );
        case ModelProviderName.REDPILL:
            return (
                character.settings?.secrets?.REDPILL_API_KEY ||
                settings.REDPILL_API_KEY
            );
        case ModelProviderName.OPENROUTER:
            return (
                character.settings?.secrets?.OPENROUTER_API_KEY ||
                settings.OPENROUTER_API_KEY
            );
        case ModelProviderName.GROK:
            return (
                character.settings?.secrets?.GROK_API_KEY ||
                settings.GROK_API_KEY
            );
        case ModelProviderName.HEURIST:
            return (
                character.settings?.secrets?.HEURIST_API_KEY ||
                settings.HEURIST_API_KEY
            );
        case ModelProviderName.GROQ:
            return (
                character.settings?.secrets?.GROQ_API_KEY ||
                settings.GROQ_API_KEY
            );
        case ModelProviderName.GALADRIEL:
            return (
                character.settings?.secrets?.GALADRIEL_API_KEY ||
                settings.GALADRIEL_API_KEY
            );
        case ModelProviderName.FAL:
            return (
                character.settings?.secrets?.FAL_API_KEY || settings.FAL_API_KEY
            );
        case ModelProviderName.ALI_BAILIAN:
            return (
                character.settings?.secrets?.ALI_BAILIAN_API_KEY ||
                settings.ALI_BAILIAN_API_KEY
            );
        case ModelProviderName.VOLENGINE:
            return (
                character.settings?.secrets?.VOLENGINE_API_KEY ||
                settings.VOLENGINE_API_KEY
            );
        case ModelProviderName.NANOGPT:
            return (
                character.settings?.secrets?.NANOGPT_API_KEY ||
                settings.NANOGPT_API_KEY
            );
        case ModelProviderName.HYPERBOLIC:
            return (
                character.settings?.secrets?.HYPERBOLIC_API_KEY ||
                settings.HYPERBOLIC_API_KEY
            );

        case ModelProviderName.VENICE:
            return (
                character.settings?.secrets?.VENICE_API_KEY ||
                settings.VENICE_API_KEY
            );
        case ModelProviderName.ATOMA:
             return (
                 character.settings?.secrets?.ATOMASDK_BEARER_AUTH ||
                 settings.ATOMASDK_BEARER_AUTH);
        case ModelProviderName.NVIDIA:
            return (
                character.settings?.secrets?.NVIDIA_API_KEY ||
                settings.NVIDIA_API_KEY
            );
        case ModelProviderName.AKASH_CHAT_API:
            return (
                character.settings?.secrets?.AKASH_CHAT_API_KEY ||
                settings.AKASH_CHAT_API_KEY
            );
        case ModelProviderName.GOOGLE:
            return (
                character.settings?.secrets?.GOOGLE_GENERATIVE_AI_API_KEY ||
                settings.GOOGLE_GENERATIVE_AI_API_KEY
            );
        case ModelProviderName.MISTRAL:
            return (
                character.settings?.secrets?.MISTRAL_API_KEY ||
                settings.MISTRAL_API_KEY
            );
        case ModelProviderName.LETZAI:
            return (
                character.settings?.secrets?.LETZAI_API_KEY ||
                settings.LETZAI_API_KEY
            );
        case ModelProviderName.INFERA:
            return (
                character.settings?.secrets?.INFERA_API_KEY ||
                settings.INFERA_API_KEY
            );
        case ModelProviderName.DEEPSEEK:
            return (
                character.settings?.secrets?.DEEPSEEK_API_KEY ||
                settings.DEEPSEEK_API_KEY
            );
        case ModelProviderName.LIVEPEER:
            return (
                character.settings?.secrets?.LIVEPEER_GATEWAY_URL ||
                settings.LIVEPEER_GATEWAY_URL
            );
        default:
            const errorMessage = `Failed to get token - unsupported model provider: ${provider}`;
            elizaLogger.error(errorMessage);
            throw new Error(errorMessage);
    }
}

function initializeDatabase(dataDir: string) {
    if (process.env.SUPABASE_URL && process.env.SUPABASE_ANON_KEY) {
        elizaLogger.info("Initializing Supabase connection...");
        const db = new SupabaseDatabaseAdapter(
            process.env.SUPABASE_URL,
            process.env.SUPABASE_ANON_KEY
        );

        // Test the connection
        db.init()
            .then(() => {
                elizaLogger.success(
                    "Successfully connected to Supabase database"
                );
            })
            .catch((error) => {
                elizaLogger.error("Failed to connect to Supabase:", error);
            });

        return db;
    } else if (process.env.POSTGRES_URL) {
        elizaLogger.info("Initializing PostgreSQL connection...");
        const db = new PostgresDatabaseAdapter({
            connectionString: process.env.POSTGRES_URL,
            parseInputs: true,
        });

        // Test the connection
        db.init()
            .then(() => {
                elizaLogger.success(
                    "Successfully connected to PostgreSQL database"
                );
            })
            .catch((error) => {
                elizaLogger.error("Failed to connect to PostgreSQL:", error);
            });

        return db;
    } else if (process.env.PGLITE_DATA_DIR) {
        elizaLogger.info("Initializing PgLite adapter...");
        // `dataDir: memory://` for in memory pg
        const db = new PGLiteDatabaseAdapter({
            dataDir: process.env.PGLITE_DATA_DIR,
        });
        return db;
    } else {
        const filePath =
            process.env.SQLITE_FILE ?? path.resolve(dataDir, "db.sqlite");
        elizaLogger.info(`Initializing SQLite database at ${filePath}...`);
        const db = new SqliteDatabaseAdapter(new Database(filePath));

        // Test the connection
        db.init()
            .then(() => {
                elizaLogger.success(
                    "Successfully connected to SQLite database"
                );
            })
            .catch((error) => {
                elizaLogger.error("Failed to connect to SQLite:", error);
            });

        return db;
    }
}

// also adds plugins from character file into the runtime
export async function initializeClients(
    character: Character,
    runtime: IAgentRuntime
) {
    // each client can only register once
    // and if we want two we can explicitly support it
    const clients: Record<string, any> = {};
    const clientTypes: string[] =
        character.clients?.map((str) => str.toLowerCase()) || [];
    elizaLogger.log("initializeClients", clientTypes, "for", character.name);

    // Start Auto Client if "auto" detected as a configured client
    if (clientTypes.includes(Clients.AUTO)) {
        const autoClient = await AutoClientInterface.start(runtime);
        if (autoClient) clients.auto = autoClient;
    }

    if (clientTypes.includes(Clients.DISCORD)) {
        const discordClient = await DiscordClientInterface.start(runtime);
        if (discordClient) clients.discord = discordClient;
    }

    if (clientTypes.includes(Clients.TELEGRAM)) {
        const telegramClient = await TelegramClientInterface.start(runtime);
        if (telegramClient) clients.telegram = telegramClient;
    }

    if (clientTypes.includes(Clients.TWITTER)) {
        const twitterClient = await TwitterClientInterface.start(runtime);
        if (twitterClient) {
            clients.twitter = twitterClient;
        }
    }

    if (clientTypes.includes(Clients.INSTAGRAM)) {
        const instagramClient = await InstagramClientInterface.start(runtime);
        if (instagramClient) {
            clients.instagram = instagramClient;
        }
    }

    if (clientTypes.includes(Clients.FARCASTER)) {
        const farcasterClient = await FarcasterClientInterface.start(runtime);
        if (farcasterClient) {
            clients.farcaster = farcasterClient;
        }
    }
    if (clientTypes.includes("lens")) {
        const lensClient = new LensAgentClient(runtime);
        lensClient.start();
        clients.lens = lensClient;
    }

    elizaLogger.log("client keys", Object.keys(clients));

    // TODO: Add Slack client to the list
    // Initialize clients as an object

    if (clientTypes.includes("slack")) {
        const slackClient = await SlackClientInterface.start(runtime);
        if (slackClient) clients.slack = slackClient; // Use object property instead of push
    }

    function determineClientType(client: Client): string {
        // Check if client has a direct type identifier
        if ("type" in client) {
            return (client as any).type;
        }

        // Check constructor name
        const constructorName = client.constructor?.name;
        if (constructorName && !constructorName.includes("Object")) {
            return constructorName.toLowerCase().replace("client", "");
        }

        // Fallback: Generate a unique identifier
        return `client_${Date.now()}`;
    }

    if (character.plugins?.length > 0) {
        for (const plugin of character.plugins) {
            if (plugin.clients) {
                for (const client of plugin.clients) {
                    const startedClient = await client.start(runtime);
                    const clientType = determineClientType(client);
                    elizaLogger.debug(
                        `Initializing client of type: ${clientType}`
                    );
                    clients[clientType] = startedClient;
                }
            }
        }
    }

    return clients;
}

function getSecret(character: Character, secret: string) {
    return character.settings?.secrets?.[secret] || process.env[secret];
}

let nodePlugin: any | undefined;

export async function createAgent(
    character: Character,
    db: IDatabaseAdapter,
    cache: ICacheManager,
    token: string
): Promise<AgentRuntime> {
    elizaLogger.log(`Creating runtime for character ${character.name}`);

    nodePlugin ??= createNodePlugin();

    const teeMode = getSecret(character, "TEE_MODE") || "OFF";
    const walletSecretSalt = getSecret(character, "WALLET_SECRET_SALT");

    // Validate TEE configuration
    if (teeMode !== TEEMode.OFF && !walletSecretSalt) {
        elizaLogger.error(
            "A WALLET_SECRET_SALT required when TEE_MODE is enabled"
        );
        throw new Error("Invalid TEE configuration");
    }

    let goatPlugin: any | undefined;

    if (getSecret(character, "EVM_PRIVATE_KEY")) {
        goatPlugin = await createGoatPlugin((secret) =>
            getSecret(character, secret)
        );
    }

    // Initialize Reclaim adapter if environment variables are present
    // let verifiableInferenceAdapter;
    // if (
    //     process.env.RECLAIM_APP_ID &&
    //     process.env.RECLAIM_APP_SECRET &&
    //     process.env.VERIFIABLE_INFERENCE_ENABLED === "true"
    // ) {
    //     verifiableInferenceAdapter = new ReclaimAdapter({
    //         appId: process.env.RECLAIM_APP_ID,
    //         appSecret: process.env.RECLAIM_APP_SECRET,
    //         modelProvider: character.modelProvider,
    //         token,
    //     });
    //     elizaLogger.log("Verifiable inference adapter initialized");
    // }
    // Initialize Opacity adapter if environment variables are present
    let verifiableInferenceAdapter;
    if (
        process.env.OPACITY_TEAM_ID &&
        process.env.OPACITY_CLOUDFLARE_NAME &&
        process.env.OPACITY_PROVER_URL &&
        process.env.VERIFIABLE_INFERENCE_ENABLED === "true"
    ) {
        verifiableInferenceAdapter = new OpacityAdapter({
            teamId: process.env.OPACITY_TEAM_ID,
            teamName: process.env.OPACITY_CLOUDFLARE_NAME,
            opacityProverUrl: process.env.OPACITY_PROVER_URL,
            modelProvider: character.modelProvider,
            token: token,
        });
        elizaLogger.log("Verifiable inference adapter initialized");
        elizaLogger.log("teamId", process.env.OPACITY_TEAM_ID);
        elizaLogger.log("teamName", process.env.OPACITY_CLOUDFLARE_NAME);
        elizaLogger.log("opacityProverUrl", process.env.OPACITY_PROVER_URL);
        elizaLogger.log("modelProvider", character.modelProvider);
        elizaLogger.log("token", token);
    }
    if (
        process.env.PRIMUS_APP_ID &&
        process.env.PRIMUS_APP_SECRET &&
        process.env.VERIFIABLE_INFERENCE_ENABLED === "true"
    ) {
        verifiableInferenceAdapter = new PrimusAdapter({
            appId: process.env.PRIMUS_APP_ID,
            appSecret: process.env.PRIMUS_APP_SECRET,
            attMode: "proxytls",
            modelProvider: character.modelProvider,
            token,
        });
        elizaLogger.log("Verifiable inference primus adapter initialized");
    }

    return new AgentRuntime({
        databaseAdapter: db,
        token,
        modelProvider: character.modelProvider,
        evaluators: [],
        character,
        // character.plugins are handled when clients are added
        plugins: [
            getSecret(character, "IQ_WALLET_ADDRESS") &&
            getSecret(character, "IQSOlRPC")
                ? elizaCodeinPlugin
                : null,
            bootstrapPlugin,
            getSecret(character, "CDP_API_KEY_NAME") && getSecret(character, "CDP_API_KEY_PRIVATE_KEY") && getSecret(character, "CDP_AGENT_KIT_NETWORK")
                ? agentKitPlugin
                : null,
            getSecret(character, "DEXSCREENER_API_KEY")
                ? dexScreenerPlugin
                : null,
            getSecret(character, "CONFLUX_CORE_PRIVATE_KEY")
                ? confluxPlugin
                : null,
            nodePlugin,
            (getSecret(character, "ROUTER_NITRO_EVM_PRIVATE_KEY") && getSecret(character, "ROUTER_NITRO_EVM_ADDRESS")) ? nitroPlugin : null,
            getSecret(character, "TAVILY_API_KEY") ? webSearchPlugin : null,
            getSecret(character, "SOLANA_PUBLIC_KEY") ||
                (getSecret(character, "WALLET_PUBLIC_KEY") &&
                    !getSecret(character, "WALLET_PUBLIC_KEY")?.startsWith("0x"))
                ? solanaPlugin
                : null,
            getSecret(character, "SOLANA_PRIVATE_KEY")
                ? solanaAgentkitPlugin
                : null,
            getSecret(character, "AUTONOME_JWT_TOKEN") ? autonomePlugin : null,
            (getSecret(character, "NEAR_ADDRESS") ||
                getSecret(character, "NEAR_WALLET_PUBLIC_KEY")) &&
                getSecret(character, "NEAR_WALLET_SECRET_KEY")
                ? nearPlugin
                : null,
            getSecret(character, "EVM_PUBLIC_KEY") ||
                (getSecret(character, "WALLET_PUBLIC_KEY") &&
                    getSecret(character, "WALLET_PUBLIC_KEY")?.startsWith("0x"))
                ? evmPlugin
                : null,
            (getSecret(character, "EVM_PUBLIC_KEY") ||
                getSecret(character, "INJECTIVE_PUBLIC_KEY")) &&
            getSecret(character, "INJECTIVE_PRIVATE_KEY")
                ? injectivePlugin
                : null,
            getSecret(character, "COSMOS_RECOVERY_PHRASE") &&
            getSecret(character, "COSMOS_AVAILABLE_CHAINS") &&
            createCosmosPlugin(),
            (getSecret(character, "SOLANA_PUBLIC_KEY") ||
                (getSecret(character, "WALLET_PUBLIC_KEY") &&
                    !getSecret(character, "WALLET_PUBLIC_KEY")?.startsWith(
                        "0x"
                    ))) &&
                getSecret(character, "SOLANA_ADMIN_PUBLIC_KEY") &&
                getSecret(character, "SOLANA_PRIVATE_KEY") &&
                getSecret(character, "SOLANA_ADMIN_PRIVATE_KEY")
                ? nftGenerationPlugin
                : null,
            getSecret(character, "ZEROG_PRIVATE_KEY") ? zgPlugin : null,
            getSecret(character, "COINMARKETCAP_API_KEY")
                ? coinmarketcapPlugin
                : null,
            getSecret(character, "COINBASE_COMMERCE_KEY")
                ? coinbaseCommercePlugin
                : null,
            getSecret(character, "FAL_API_KEY") ||
            getSecret(character, "OPENAI_API_KEY") ||
            getSecret(character, "VENICE_API_KEY") ||
            getSecret(character, "NVIDIA_API_KEY") ||
            getSecret(character, "NINETEEN_AI_API_KEY") ||
            getSecret(character, "HEURIST_API_KEY") ||
            getSecret(character, "LIVEPEER_GATEWAY_URL")
                ? imageGenerationPlugin
                : null,
            getSecret(character, "FAL_API_KEY") ? ThreeDGenerationPlugin : null,
            ...(getSecret(character, "COINBASE_API_KEY") &&
                getSecret(character, "COINBASE_PRIVATE_KEY")
                ? [
                    coinbaseMassPaymentsPlugin,
                    tradePlugin,
                    tokenContractPlugin,
                    advancedTradePlugin,
                ]
                : []),
            ...(teeMode !== TEEMode.OFF && walletSecretSalt ? [teePlugin] : []),
            teeMode !== TEEMode.OFF &&
            walletSecretSalt &&
            getSecret(character, "VLOG")
                ? verifiableLogPlugin
                : null,
            getSecret(character, "SGX") ? sgxPlugin : null,
            getSecret(character, "ENABLE_TEE_LOG") &&
                ((teeMode !== TEEMode.OFF && walletSecretSalt) ||
                    getSecret(character, "SGX"))
                ? teeLogPlugin
                : null,
            getSecret(character, "COINBASE_API_KEY") &&
                getSecret(character, "COINBASE_PRIVATE_KEY") &&
                getSecret(character, "COINBASE_NOTIFICATION_URI")
                ? webhookPlugin
                : null,
            goatPlugin,
            getSecret(character, "COINGECKO_API_KEY") ||
                getSecret(character, "COINGECKO_PRO_API_KEY")
                ? coingeckoPlugin
                : null,
            getSecret(character, "EVM_PROVIDER_URL") ? goatPlugin : null,
            getSecret(character, "ABSTRACT_PRIVATE_KEY")
                ? abstractPlugin
                : null,
            getSecret(character, "B2_PRIVATE_KEY") ? b2Plugin : null,
            getSecret(character, "BINANCE_API_KEY") &&
                getSecret(character, "BINANCE_SECRET_KEY")
                ? binancePlugin
                : null,
            getSecret(character, "FLOW_ADDRESS") &&
                getSecret(character, "FLOW_PRIVATE_KEY")
                ? flowPlugin
                : null,
            getSecret(character, "LENS_ADDRESS") &&
                getSecret(character, "LENS_PRIVATE_KEY")
                ? lensPlugin
                : null,
            getSecret(character, "APTOS_PRIVATE_KEY") ? aptosPlugin : null,
            getSecret(character, "MVX_PRIVATE_KEY") ? multiversxPlugin : null,
            getSecret(character, "ZKSYNC_PRIVATE_KEY") ? zksyncEraPlugin : null,
            getSecret(character, "CRONOSZKEVM_PRIVATE_KEY")
                ? cronosZkEVMPlugin
                : null,
            getSecret(character, "TEE_MARLIN") ? teeMarlinPlugin : null,
            getSecret(character, "TON_PRIVATE_KEY") ? tonPlugin : null,
            getSecret(character, "THIRDWEB_SECRET_KEY") ? thirdwebPlugin : null,
            getSecret(character, "SUI_PRIVATE_KEY") ? suiPlugin : null,
            getSecret(character, "STORY_PRIVATE_KEY") ? storyPlugin : null,
            getSecret(character, "SQUID_SDK_URL") &&
            getSecret(character, "SQUID_INTEGRATOR_ID") &&
            getSecret(character, "SQUID_EVM_ADDRESS") &&
            getSecret(character, "SQUID_EVM_PRIVATE_KEY") &&
            getSecret(character, "SQUID_API_THROTTLE_INTERVAL")
                ? squidRouterPlugin
                : null,
            getSecret(character, "FUEL_PRIVATE_KEY") ? fuelPlugin : null,
            getSecret(character, "AVALANCHE_PRIVATE_KEY")
                ? avalanchePlugin
                : null,
            getSecret(character, "BIRDEYE_API_KEY") ? birdeyePlugin : null,
            getSecret(character, "ECHOCHAMBERS_API_URL") &&
                getSecret(character, "ECHOCHAMBERS_API_KEY")
                ? echoChambersPlugin
                : null,
            getSecret(character, "LETZAI_API_KEY") ? letzAIPlugin : null,
            getSecret(character, "STARGAZE_ENDPOINT") ? stargazePlugin : null,
            getSecret(character, "GIPHY_API_KEY") ? giphyPlugin : null,
            getSecret(character, "PASSPORT_API_KEY")
                ? gitcoinPassportPlugin
                : null,
            getSecret(character, "GENLAYER_PRIVATE_KEY")
                ? genLayerPlugin
                : null,
            getSecret(character, "AVAIL_SEED") &&
                getSecret(character, "AVAIL_APP_ID")
                ? availPlugin
                : null,
            getSecret(character, "OPEN_WEATHER_API_KEY")
                ? openWeatherPlugin
                : null,
            getSecret(character, "OBSIDIAN_API_TOKEN") ? obsidianPlugin : null,
            getSecret(character, "ARTHERA_PRIVATE_KEY")?.startsWith("0x")
                ? artheraPlugin
                : null,
            getSecret(character, "ALLORA_API_KEY") ? alloraPlugin : null,
            getSecret(character, "HYPERLIQUID_PRIVATE_KEY")
                ? hyperliquidPlugin
                : null,
            getSecret(character, "HYPERLIQUID_TESTNET")
                ? hyperliquidPlugin
                : null,
            getSecret(character, "AKASH_MNEMONIC") &&
                getSecret(character, "AKASH_WALLET_ADDRESS")
                ? akashPlugin
                : null,
            getSecret(character, "CHAINBASE_API_KEY") ? chainbasePlugin : null,
            getSecret(character, "QUAI_PRIVATE_KEY") ? quaiPlugin : null,
            getSecret(character, "RESERVOIR_API_KEY")
                ? createNFTCollectionsPlugin()
                : null,
            getSecret(character, "ZERO_EX_API_KEY") ? zxPlugin : null,
            getSecret(character, "PYTH_TESTNET_PROGRAM_KEY") ||
            getSecret(character, "PYTH_MAINNET_PROGRAM_KEY")
                ? pythDataPlugin
                : null,
            getSecret(character, "LND_TLS_CERT") &&
            getSecret(character, "LND_MACAROON") &&
            getSecret(character, "LND_SOCKET")
                ? lightningPlugin
                : null,
            getSecret(character, "OPENAI_API_KEY") &&
            parseBooleanFromText(getSecret(character, "ENABLE_OPEN_AI_COMMUNITY_PLUGIN"))
                ? openaiPlugin
                : null,
            getSecret(character, "DEVIN_API_TOKEN")
                ? devinPlugin
                : null,
            getSecret(character, "HOLDSTATION_PRIVATE_KEY")
                ? holdstationPlugin
                : null,
            getSecret(character, "INITIA_PRIVATE_KEY") ? initiaPlugin : null,

            getSecret(character, "NVIDIA_NIM_API_KEY") ||
            getSecret(character, "NVIDIA_NGC_API_KEY")
                ? nvidiaNimPlugin
                : null,
            getSecret(character, "INITIA_PRIVATE_KEY") && getSecret(character, "INITIA_NODE_URL") ? initiaPlugin : null
        ].filter(Boolean),
        providers: [],
        actions: [],
        services: [],
        managers: [],
        cacheManager: cache,
        fetch: logFetch,
        verifiableInferenceAdapter,
    });
}

function initializeFsCache(baseDir: string, character: Character) {
    if (!character?.id) {
        throw new Error(
            "initializeFsCache requires id to be set in character definition"
        );
    }
    const cacheDir = path.resolve(baseDir, character.id, "cache");

    const cache = new CacheManager(new FsCacheAdapter(cacheDir));
    return cache;
}

function initializeDbCache(character: Character, db: IDatabaseCacheAdapter) {
    if (!character?.id) {
        throw new Error(
            "initializeFsCache requires id to be set in character definition"
        );
    }
    const cache = new CacheManager(new DbCacheAdapter(db, character.id));
    return cache;
}

function initializeCache(
    cacheStore: string,
    character: Character,
    baseDir?: string,
    db?: IDatabaseCacheAdapter
) {
    switch (cacheStore) {
        case CacheStore.REDIS:
            if (process.env.REDIS_URL) {
                elizaLogger.info("Connecting to Redis...");
                const redisClient = new RedisClient(process.env.REDIS_URL);
                if (!character?.id) {
                    throw new Error(
                        "CacheStore.REDIS requires id to be set in character definition"
                    );
                }
                return new CacheManager(
                    new DbCacheAdapter(redisClient, character.id) // Using DbCacheAdapter since RedisClient also implements IDatabaseCacheAdapter
                );
            } else {
                throw new Error("REDIS_URL environment variable is not set.");
            }

        case CacheStore.DATABASE:
            if (db) {
                elizaLogger.info("Using Database Cache...");
                return initializeDbCache(character, db);
            } else {
                throw new Error(
                    "Database adapter is not provided for CacheStore.Database."
                );
            }

        case CacheStore.FILESYSTEM:
            elizaLogger.info("Using File System Cache...");
            if (!baseDir) {
                throw new Error(
                    "baseDir must be provided for CacheStore.FILESYSTEM."
                );
            }
            return initializeFsCache(baseDir, character);

        default:
            throw new Error(
                `Invalid cache store: ${cacheStore} or required configuration missing.`
            );
    }
}

async function startAgent(
    character: Character,
    directClient: DirectClient
): Promise<AgentRuntime> {
    let db: IDatabaseAdapter & IDatabaseCacheAdapter;
    try {
        character.id ??= stringToUuid(character.name);
        character.username ??= character.name;

        const token = getTokenForProvider(character.modelProvider, character);
        const dataDir = path.join(__dirname, "../data");

        if (!fs.existsSync(dataDir)) {
            fs.mkdirSync(dataDir, { recursive: true });
        }

        db = initializeDatabase(dataDir) as IDatabaseAdapter &
            IDatabaseCacheAdapter;

        await db.init();

        const cache = initializeCache(
            process.env.CACHE_STORE ?? CacheStore.DATABASE,
            character,
            "",
            db
        ); // "" should be replaced with dir for file system caching. THOUGHTS: might probably make this into an env
        const runtime: AgentRuntime = await createAgent(
            character,
            db,
            cache,
            token
        );

        // start services/plugins/process knowledge
        await runtime.initialize();

        // start assigned clients
        runtime.clients = await initializeClients(character, runtime);

        // add to container
        directClient.registerAgent(runtime);

        // report to console
        elizaLogger.debug(`Started ${character.name} as ${runtime.agentId}`);

        return runtime;
    } catch (error) {
        elizaLogger.error(
            `Error starting agent for character ${character.name}:`,
            error
        );
        elizaLogger.error(error);
        if (db) {
            await db.close();
        }
        throw error;
    }
}

const checkPortAvailable = (port: number): Promise<boolean> => {
    return new Promise((resolve) => {
        const server = net.createServer();

        server.once("error", (err: NodeJS.ErrnoException) => {
            if (err.code === "EADDRINUSE") {
                resolve(false);
            }
        });

        server.once("listening", () => {
            server.close();
            resolve(true);
        });

        server.listen(port);
    });
};

const hasValidRemoteUrls = () =>
    process.env.REMOTE_CHARACTER_URLS &&
    process.env.REMOTE_CHARACTER_URLS !== "" &&
    process.env.REMOTE_CHARACTER_URLS.startsWith("http");

const startAgents = async () => {
    const directClient = new DirectClient();
    let serverPort = Number.parseInt(settings.SERVER_PORT || "3000");
    const args = parseArguments();
    const charactersArg = args.characters || args.character;
    let characters = [defaultCharacter];

    if (process.env.IQ_WALLET_ADDRESS && process.env.IQSOlRPC) {
        characters = await loadCharacterFromOnchain();
    }

    const notOnchainJson = !onchainJson || onchainJson == "null";

  if ((notOnchainJson && charactersArg) || hasValidRemoteUrls()) {
        characters = await loadCharacters(charactersArg);
    }

    // Normalize characters for injectable plugins
    characters = await Promise.all(characters.map(normalizeCharacter));

    try {
        for (const character of characters) {
            await startAgent(character, directClient);
        }
    } catch (error) {
        elizaLogger.error("Error starting agents:", error);
    }

    // Find available port
    while (!(await checkPortAvailable(serverPort))) {
        elizaLogger.warn(
            `Port ${serverPort} is in use, trying ${serverPort + 1}`
        );
        serverPort++;
    }

    // upload some agent functionality into directClient
    directClient.startAgent = async (character) => {
        // Handle plugins
        character.plugins = await handlePluginImporting(character.plugins);

        // wrap it so we don't have to inject directClient later
        return startAgent(character, directClient);
    };

    directClient.loadCharacterTryPath = loadCharacterTryPath;
    directClient.jsonToCharacter = jsonToCharacter;

    directClient.start(serverPort);

    if (serverPort !== Number.parseInt(settings.SERVER_PORT || "3000")) {
        elizaLogger.log(`Server started on alternate port ${serverPort}`);
    }

    elizaLogger.log(
        "Run `pnpm start:client` to start the client and visit the outputted URL (http://localhost:5173) to chat with your agents. When running multiple agents, use client with different port `SERVER_PORT=3001 pnpm start:client`"
    );
};

startAgents().catch((error) => {
    elizaLogger.error("Unhandled error in startAgents:", error);
    process.exit(1);
});

// Prevent unhandled exceptions from crashing the process if desired
if (
    process.env.PREVENT_UNHANDLED_EXIT &&
    parseBooleanFromText(process.env.PREVENT_UNHANDLED_EXIT)
) {
    // Handle uncaught exceptions to prevent the process from crashing
    process.on("uncaughtException", (err) => {
        console.error("uncaughtException", err);
    });

    // Handle unhandled rejections to prevent the process from crashing
    process.on("unhandledRejection", (err) => {
        console.error("unhandledRejection", err);
    });
}<|MERGE_RESOLUTION|>--- conflicted
+++ resolved
@@ -116,14 +116,12 @@
 
 
 import { zksyncEraPlugin } from "@elizaos/plugin-zksync-era";
-<<<<<<< HEAD
+
 import { chainbasePlugin } from "@elizaos/plugin-chainbase";
-=======
 
 import { nvidiaNimPlugin } from "@elizaos/plugin-nvidia-nim";
 
 import { zxPlugin } from "@elizaos/plugin-0x";
->>>>>>> d51ab664
 import Database from "better-sqlite3";
 import fs from "fs";
 import net from "net";
