--- conflicted
+++ resolved
@@ -501,30 +501,17 @@
 };
 
 export enum ChannelType {
-<<<<<<< HEAD
-  SELF = 'SELF',
-  DM = 'DM',
-  GROUP = 'GROUP',
-  VOICE_DM = 'VOICE_DM',
-  VOICE_GROUP = 'VOICE_GROUP',
-  FEED = 'FEED',
-  THREAD = 'THREAD',
-  WORLD = 'WORLD',
-  API = 'API',
-  FORUM = 'FORUM',
-=======
-  SELF = "SELF",        // Messages to self
-  DM = "DM",            // Direct messages between two participants
-  GROUP = "GROUP",      // Group messages with multiple participants
-  VOICE_DM = "VOICE_DM",     // Voice direct messages
-  VOICE_GROUP = "VOICE_GROUP", // Voice channels with multiple participants
-  FEED = "FEED",        // Social media feed
-  THREAD = "THREAD",    // Threaded conversation
-  WORLD = "WORLD",      // World channel
-  FORUM = "FORUM",      // Forum discussion
+  SELF = 'SELF', // Messages to self
+  DM = 'DM', // Direct messages between two participants
+  GROUP = 'GROUP', // Group messages with multiple participants
+  VOICE_DM = 'VOICE_DM', // Voice direct messages
+  VOICE_GROUP = 'VOICE_GROUP', // Voice channels with multiple participants
+  FEED = 'FEED', // Social media feed
+  THREAD = 'THREAD', // Threaded conversation
+  WORLD = 'WORLD', // World channel
+  FORUM = 'FORUM', // Forum discussion
   // Legacy types - kept for backward compatibility but should be replaced
-  API = "API",          // @deprecated - Use DM or GROUP instead
->>>>>>> ec31ef0a
+  API = 'API', // @deprecated - Use DM or GROUP instead
 }
 
 /**
