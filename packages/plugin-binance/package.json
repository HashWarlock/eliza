--- conflicted
+++ resolved
@@ -20,12 +20,8 @@
     ],
     "dependencies": {
         "@binance/connector": "^3.6.0",
-<<<<<<< HEAD
         "@elizaos/core": "workspace:*",
         "zod": "^3.22.4"
-=======
-        "@elizaos/core": "workspace:*"
->>>>>>> 2dbf2cc0
     },
     "devDependencies": {
         "@types/node": "^20.0.0",
@@ -38,11 +34,8 @@
         "dev": "tsup --format esm --dts --watch",
         "test": "vitest run",
         "test:watch": "vitest"
-<<<<<<< HEAD
-=======
     },
     "publishConfig": {
         "access": "public"
->>>>>>> 2dbf2cc0
     }
 }